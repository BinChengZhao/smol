--- conflicted
+++ resolved
@@ -45,13 +45,6 @@
 [target.'cfg(windows)'.dependencies]
 wepoll-binding = "2.0.0"
 
-<<<<<<< HEAD
-[workspace]
-members = [
-  ".",
-  "examples",
-]
-=======
 [target.'cfg(windows)'.dev-dependencies]
 uds_windows = "0.1.4"
 
@@ -81,4 +74,9 @@
 tokio = { version = "0.2.19", default-features = false }
 tungstenite = "0.10.1"
 url = "2.1.1"
->>>>>>> 440eee9f
+
+[workspace]
+members = [
+  ".",
+  "examples",
+]